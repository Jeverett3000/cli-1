--- conflicted
+++ resolved
@@ -580,11 +580,7 @@
 
 		err = git.DeleteRemoteBranch(pr.HeadRefName)
 		if err != nil {
-<<<<<<< HEAD
 			err = fmt.Errorf("failed to delete remote branch %s: %w", utils.Cyan(pr.HeadRefName), err)
-=======
-			fmt.Fprintf(colorableErr(cmd), "%s Could not delete local branch %s: %s\n", utils.Red("!"), utils.Cyan(pr.HeadRefName), err)
->>>>>>> d7c933bc
 			return err
 		}
 
