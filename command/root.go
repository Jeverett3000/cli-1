package command

import (
	"errors"
	"fmt"
	"io"
	"os"
	"regexp"
	"runtime/debug"
	"strings"

	"github.com/cli/cli/api"
	"github.com/cli/cli/context"
	"github.com/cli/cli/internal/config"
	"github.com/cli/cli/internal/ghrepo"
	"github.com/cli/cli/utils"

	"github.com/spf13/cobra"
	"github.com/spf13/pflag"
)

// TODO these are sprinkled across command, context, config, and ghrepo
const defaultHostname = "github.com"

// Version is dynamically set by the toolchain or overridden by the Makefile.
var Version = "DEV"

// BuildDate is dynamically set at build time in the Makefile.
var BuildDate = "" // YYYY-MM-DD

var versionOutput = ""
var cobraDefaultHelpFunc func(*cobra.Command, []string)

func init() {
	if Version == "DEV" {
		if info, ok := debug.ReadBuildInfo(); ok && info.Main.Version != "(devel)" {
			Version = info.Main.Version
		}
	}
	Version = strings.TrimPrefix(Version, "v")
	if BuildDate == "" {
		RootCmd.Version = Version
	} else {
		RootCmd.Version = fmt.Sprintf("%s (%s)", Version, BuildDate)
	}
	versionOutput = fmt.Sprintf("gh version %s\n%s\n", RootCmd.Version, changelogURL(Version))
	RootCmd.AddCommand(versionCmd)
	RootCmd.SetVersionTemplate(versionOutput)

	RootCmd.PersistentFlags().StringP("repo", "R", "", "Select another repository using the `OWNER/REPO` format")
	RootCmd.PersistentFlags().Bool("help", false, "Show help for command")
	RootCmd.Flags().Bool("version", false, "Show gh version")
	// TODO:
	// RootCmd.PersistentFlags().BoolP("verbose", "V", false, "enable verbose output")

	cobraDefaultHelpFunc = RootCmd.HelpFunc()
	RootCmd.SetHelpFunc(rootHelpFunc)

	RootCmd.SetFlagErrorFunc(func(cmd *cobra.Command, err error) error {
		if err == pflag.ErrHelp {
			return err
		}
		return &FlagError{Err: err}
	})
}

// FlagError is the kind of error raised in flag processing
type FlagError struct {
	Err error
}

func (fe FlagError) Error() string {
	return fe.Err.Error()
}

func (fe FlagError) Unwrap() error {
	return fe.Err
}

// RootCmd is the entry point of command-line execution
var RootCmd = &cobra.Command{
	Use:   "gh <command> <subcommand> [flags]",
	Short: "GitHub CLI",
	Long:  `Work seamlessly with GitHub from the command line.`,

	SilenceErrors: true,
	SilenceUsage:  true,
}

var versionCmd = &cobra.Command{
	Use:    "version",
	Hidden: true,
	Run: func(cmd *cobra.Command, args []string) {
		fmt.Print(versionOutput)
	},
}

// overridden in tests
var initContext = func() context.Context {
	ctx := context.New()
	if repo := os.Getenv("GH_REPO"); repo != "" {
		ctx.SetBaseRepo(repo)
	}
	return ctx
}

// BasicClient returns an API client that borrows from but does not depend on
// user configuration
func BasicClient() (*api.Client, error) {
	var opts []api.ClientOption
	if verbose := os.Getenv("DEBUG"); verbose != "" {
		opts = append(opts, apiVerboseLog())
	}
	opts = append(opts, api.AddHeader("User-Agent", fmt.Sprintf("GitHub CLI %s", Version)))

	if c, err := config.ParseDefaultConfig(); err == nil {
		if token, _ := c.Get(defaultHostname, "oauth_token"); token != "" {
			opts = append(opts, api.AddHeader("Authorization", fmt.Sprintf("token %s", token)))
		}
	}
	return api.NewClient(opts...), nil
}

func contextForCommand(cmd *cobra.Command) context.Context {
	ctx := initContext()
	if repo, err := cmd.Flags().GetString("repo"); err == nil && repo != "" {
		ctx.SetBaseRepo(repo)
	}
	return ctx
}

// overridden in tests
var apiClientForContext = func(ctx context.Context) (*api.Client, error) {
	token, err := ctx.AuthToken()
	if err != nil {
		return nil, err
	}

	var opts []api.ClientOption
	if verbose := os.Getenv("DEBUG"); verbose != "" {
		opts = append(opts, apiVerboseLog())
	}

	getAuthValue := func() string {
		return fmt.Sprintf("token %s", token)
	}

	checkScopesFunc := func(appID string) error {
		if config.IsGitHubApp(appID) && utils.IsTerminal(os.Stdin) && utils.IsTerminal(os.Stderr) {
			newToken, loginHandle, err := config.AuthFlow("Notice: additional authorization required")
			if err != nil {
				return err
			}
			cfg, err := ctx.Config()
			if err != nil {
				return err
			}
			_ = cfg.Set(defaultHostname, "oauth_token", newToken)
			_ = cfg.Set(defaultHostname, "user", loginHandle)
			// update config file on disk
			err = cfg.Write()
			if err != nil {
				return err
			}
			// update configuration in memory
			token = newToken
			config.AuthFlowComplete()
		} else {
			fmt.Fprintln(os.Stderr, "Warning: gh now requires the `read:org` OAuth scope.")
			fmt.Fprintln(os.Stderr, "Visit https://github.com/settings/tokens and edit your token to enable `read:org`")
			fmt.Fprintln(os.Stderr, "or generate a new token and paste it via `gh config set -h github.com oauth_token MYTOKEN`")
		}
		return nil
	}

	opts = append(opts,
		api.CheckScopes("read:org", checkScopesFunc),
		api.AddHeaderFunc("Authorization", getAuthValue),
		api.AddHeader("User-Agent", fmt.Sprintf("GitHub CLI %s", Version)),
		// antiope-preview: Checks
		api.AddHeader("Accept", "application/vnd.github.antiope-preview+json"),
	)

	return api.NewClient(opts...), nil
}

var ensureScopes = func(ctx context.Context, client *api.Client, wantedScopes ...string) (*api.Client, error) {
	hasScopes, appID, err := client.HasScopes(wantedScopes...)
	if err != nil {
		return client, err
	}

	if hasScopes {
		return client, nil
	}

	if config.IsGitHubApp(appID) && utils.IsTerminal(os.Stdin) && utils.IsTerminal(os.Stderr) {
		newToken, loginHandle, err := config.AuthFlow("Notice: additional authorization required")
		if err != nil {
			return client, err
		}
		cfg, err := ctx.Config()
		if err != nil {
			return client, err
		}
		_ = cfg.Set(defaultHostname, "oauth_token", newToken)
		_ = cfg.Set(defaultHostname, "user", loginHandle)
		// update config file on disk
		err = cfg.Write()
		if err != nil {
			return client, err
		}
		// update configuration in memory
		config.AuthFlowComplete()
		reloadedClient, err := apiClientForContext(ctx)
		if err != nil {
			return client, err
		}

		return reloadedClient, nil
	} else {
		fmt.Fprintln(os.Stderr, fmt.Sprintf("Warning: gh now requires the `%s` OAuth scope(s).", wantedScopes))
		fmt.Fprintln(os.Stderr, fmt.Sprintf("Visit https://github.com/settings/tokens and edit your token to enable %s", wantedScopes))
		fmt.Fprintln(os.Stderr, "or generate a new token and paste it via `gh config set -h github.com oauth_token MYTOKEN`")
		return client, errors.New("Unable to reauthenticate")
	}

}

func apiVerboseLog() api.ClientOption {
	logTraffic := strings.Contains(os.Getenv("DEBUG"), "api")
	colorize := utils.IsTerminal(os.Stderr)
	return api.VerboseLog(utils.NewColorable(os.Stderr), logTraffic, colorize)
}

func colorableOut(cmd *cobra.Command) io.Writer {
	out := cmd.OutOrStdout()
	if outFile, isFile := out.(*os.File); isFile {
		return utils.NewColorable(outFile)
	}
	return out
}

func colorableErr(cmd *cobra.Command) io.Writer {
	err := cmd.ErrOrStderr()
	if outFile, isFile := err.(*os.File); isFile {
		return utils.NewColorable(outFile)
	}
	return err
}

func changelogURL(version string) string {
	path := "https://github.com/cli/cli"
	r := regexp.MustCompile(`^v?\d+\.\d+\.\d+(-[\w.]+)?$`)
	if !r.MatchString(version) {
		return fmt.Sprintf("%s/releases/latest", path)
	}

	url := fmt.Sprintf("%s/releases/tag/v%s", path, strings.TrimPrefix(version, "v"))
	return url
}

func determineBaseRepo(apiClient *api.Client, cmd *cobra.Command, ctx context.Context) (ghrepo.Interface, error) {
	repo, err := cmd.Flags().GetString("repo")
	if err == nil && repo != "" {
<<<<<<< HEAD
		return ghrepo.FromFullName(repo), nil
=======
		baseRepo, err := ghrepo.FromFullName(repo)
		if err != nil {
			return nil, fmt.Errorf("argument error: %w", err)
		}
		return baseRepo, nil
>>>>>>> 4e73c83f
	}

	baseOverride, err := cmd.Flags().GetString("repo")
	if err != nil {
		return nil, err
	}

	remotes, err := ctx.Remotes()
	if err != nil {
		return nil, err
	}

	repoContext, err := context.ResolveRemotesToRepos(remotes, apiClient, baseOverride)
	if err != nil {
		return nil, err
	}

	baseRepo, err := repoContext.BaseRepo()
	if err != nil {
		return nil, err
	}

	return baseRepo, nil
}

func rootHelpFunc(command *cobra.Command, s []string) {
	if command != RootCmd {
		cobraDefaultHelpFunc(command, s)
		return
	}

	type helpEntry struct {
		Title string
		Body  string
	}

	coreCommandNames := []string{"issue", "pr", "repo"}
	var coreCommands []string
	var additionalCommands []string
	for _, c := range command.Commands() {
		if c.Short == "" {
			continue
		}
		s := "  " + rpad(c.Name()+":", c.NamePadding()) + c.Short
		if includes(coreCommandNames, c.Name()) {
			coreCommands = append(coreCommands, s)
		} else if c != creditsCmd {
			additionalCommands = append(additionalCommands, s)
		}
	}

	helpEntries := []helpEntry{
		{
			"",
			command.Long},
		{"USAGE", command.Use},
		{"CORE COMMANDS", strings.Join(coreCommands, "\n")},
		{"ADDITIONAL COMMANDS", strings.Join(additionalCommands, "\n")},
		{"FLAGS", strings.TrimRight(command.LocalFlags().FlagUsages(), "\n")},
		{"EXAMPLES", `
  $ gh issue create
  $ gh repo clone
  $ gh pr checkout 321`},
		{"LEARN MORE", `
  Use "gh <command> <subcommand> --help" for more information about a command.
  Read the manual at <http://cli.github.com/manual>`},
		{"FEEDBACK", `
  Fill out our feedback form <https://forms.gle/umxd3h31c7aMQFKG7>
  Open an issue using “gh issue create -R cli/cli”`},
	}

	out := colorableOut(command)
	for _, e := range helpEntries {
		if e.Title != "" {
			fmt.Fprintln(out, utils.Bold(e.Title))
		}
		fmt.Fprintln(out, strings.TrimLeft(e.Body, "\n")+"\n")
	}
}

// rpad adds padding to the right of a string.
func rpad(s string, padding int) string {
	template := fmt.Sprintf("%%-%ds ", padding)
	return fmt.Sprintf(template, s)
}

func includes(a []string, s string) bool {
	for _, x := range a {
		if x == s {
			return true
		}
	}
	return false
}

func formatRemoteURL(cmd *cobra.Command, fullRepoName string) string {
	ctx := contextForCommand(cmd)

	protocol := "https"
	cfg, err := ctx.Config()
	if err != nil {
		fmt.Fprintf(colorableErr(cmd), "%s failed to load config: %s. using defaults\n", utils.Yellow("!"), err)
	} else {
		cfgProtocol, _ := cfg.Get(defaultHostname, "git_protocol")
		protocol = cfgProtocol
	}

	if protocol == "ssh" {
		return fmt.Sprintf("git@%s:%s.git", defaultHostname, fullRepoName)
	}

	return fmt.Sprintf("https://%s/%s.git", defaultHostname, fullRepoName)
}

func determineEditor(cmd *cobra.Command) (string, error) {
	editorCommand := os.Getenv("GH_EDITOR")
	if editorCommand == "" {
		ctx := contextForCommand(cmd)
		cfg, err := ctx.Config()
		if err != nil {
			return "", fmt.Errorf("could not read config: %w", err)
		}
		editorCommand, _ = cfg.Get(defaultHostname, "editor")
	}

	return editorCommand, nil
}<|MERGE_RESOLUTION|>--- conflicted
+++ resolved
@@ -263,15 +263,11 @@
 func determineBaseRepo(apiClient *api.Client, cmd *cobra.Command, ctx context.Context) (ghrepo.Interface, error) {
 	repo, err := cmd.Flags().GetString("repo")
 	if err == nil && repo != "" {
-<<<<<<< HEAD
-		return ghrepo.FromFullName(repo), nil
-=======
 		baseRepo, err := ghrepo.FromFullName(repo)
 		if err != nil {
 			return nil, fmt.Errorf("argument error: %w", err)
 		}
 		return baseRepo, nil
->>>>>>> 4e73c83f
 	}
 
 	baseOverride, err := cmd.Flags().GetString("repo")
