--- conflicted
+++ resolved
@@ -279,11 +279,9 @@
 
 	opts = append(opts,
 		api.AddHeader("User-Agent", fmt.Sprintf("GitHub CLI %s", Version)),
-<<<<<<< HEAD
 		// antiope-preview: Checks
 		// FIXME: avoid setting this header for `api` command
 		api.AddHeader("Accept", "application/vnd.github.antiope-preview+json"),
-=======
 		api.AddHeaderFunc("Authorization", func(req *http.Request) (string, error) {
 			if token := os.Getenv("GITHUB_TOKEN"); token != "" {
 				return fmt.Sprintf("token %s", token), nil
@@ -309,7 +307,6 @@
 
 			return fmt.Sprintf("token %s", token), nil
 		}),
->>>>>>> 8cba134f
 	)
 
 	if setAccept {
