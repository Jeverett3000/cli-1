--- conflicted
+++ resolved
@@ -11,11 +11,8 @@
 	"strings"
 	"time"
 
-<<<<<<< HEAD
+	"github.com/briandowns/spinner"
 	"github.com/google/shlex"
-=======
-	"github.com/briandowns/spinner"
->>>>>>> b34fe812
 	"github.com/mattn/go-colorable"
 	"github.com/mattn/go-isatty"
 	"golang.org/x/crypto/ssh/terminal"
@@ -40,12 +37,10 @@
 	stderrTTYOverride bool
 	stderrIsTTY       bool
 
-<<<<<<< HEAD
 	pagerCommand string
 	pagerProcess *os.Process
-=======
+
 	neverPrompt bool
->>>>>>> b34fe812
 }
 
 func (s *IOStreams) ColorEnabled() bool {
@@ -97,7 +92,6 @@
 	return false
 }
 
-<<<<<<< HEAD
 func (s *IOStreams) StartPager() error {
 	if s.pagerCommand == "" || !s.IsStdoutTTY() {
 		return nil
@@ -141,7 +135,8 @@
 	s.Out.(io.ReadCloser).Close()
 	_, _ = s.pagerProcess.Wait()
 	s.pagerProcess = nil
-=======
+}
+
 func (s *IOStreams) CanPrompt() bool {
 	if s.neverPrompt {
 		return false
@@ -169,7 +164,6 @@
 	}
 	s.progressIndicator.Stop()
 	s.progressIndicator = nil
->>>>>>> b34fe812
 }
 
 func (s *IOStreams) TerminalWidth() int {
