package browse

import (
	"fmt"
	"net/http"
	"os"
	"testing"

	"github.com/cli/cli/v2/internal/ghrepo"
	"github.com/cli/cli/v2/pkg/cmdutil"
	"github.com/cli/cli/v2/pkg/httpmock"
	"github.com/cli/cli/v2/pkg/iostreams"
	"github.com/google/shlex"
	"github.com/stretchr/testify/assert"
)

func TestNewCmdBrowse(t *testing.T) {
	tests := []struct {
		name     string
		cli      string
		factory  func(*cmdutil.Factory) *cmdutil.Factory
		wants    BrowseOptions
		wantsErr bool
	}{
		{
			name:     "no arguments",
			cli:      "",
			wantsErr: false,
		},
		{
			name: "settings flag",
			cli:  "--settings",
			wants: BrowseOptions{
				SettingsFlag: true,
			},
			wantsErr: false,
		},
		{
			name: "projects flag",
			cli:  "--projects",
			wants: BrowseOptions{
				ProjectsFlag: true,
			},
			wantsErr: false,
		},
		{
			name: "wiki flag",
			cli:  "--wiki",
			wants: BrowseOptions{
				WikiFlag: true,
			},
			wantsErr: false,
		},
		{
			name: "no browser flag",
			cli:  "--no-browser",
			wants: BrowseOptions{
				NoBrowserFlag: true,
			},
			wantsErr: false,
		},
		{
			name: "branch flag",
			cli:  "--branch main",
			wants: BrowseOptions{
				Branch: "main",
			},
			wantsErr: false,
		},
		{
			name:     "branch flag without a branch name",
			cli:      "--branch",
			wantsErr: true,
		},
		{
			name: "combination: settings projects",
			cli:  "--settings --projects",
			wants: BrowseOptions{
				SettingsFlag: true,
				ProjectsFlag: true,
			},
			wantsErr: true,
		},
		{
			name: "combination: projects wiki",
			cli:  "--projects --wiki",
			wants: BrowseOptions{
				ProjectsFlag: true,
				WikiFlag:     true,
			},
			wantsErr: true,
		},
		{
			name: "passed argument",
			cli:  "main.go",
			wants: BrowseOptions{
				SelectorArg: "main.go",
			},
			wantsErr: false,
		},
		{
			name:     "passed two arguments",
			cli:      "main.go main.go",
			wantsErr: true,
		},
		{
			name: "last commit flag",
			cli:  "-c",
			wants: BrowseOptions{
				CommitFlag: true,
			},
			wantsErr: false,
		},
	}
	for _, tt := range tests {
		t.Run(tt.name, func(t *testing.T) {
			f := cmdutil.Factory{}
			var opts *BrowseOptions
			cmd := NewCmdBrowse(&f, func(o *BrowseOptions) error {
				opts = o
				return nil
			})
			argv, err := shlex.Split(tt.cli)
			assert.NoError(t, err)
			cmd.SetArgs(argv)
			_, err = cmd.ExecuteC()

			if tt.wantsErr {
				assert.Error(t, err)
				return
			} else {
				assert.NoError(t, err)
			}

			assert.Equal(t, tt.wants.Branch, opts.Branch)
			assert.Equal(t, tt.wants.SelectorArg, opts.SelectorArg)
			assert.Equal(t, tt.wants.ProjectsFlag, opts.ProjectsFlag)
			assert.Equal(t, tt.wants.WikiFlag, opts.WikiFlag)
			assert.Equal(t, tt.wants.NoBrowserFlag, opts.NoBrowserFlag)
			assert.Equal(t, tt.wants.SettingsFlag, opts.SettingsFlag)
		})
	}
}

func setGitDir(t *testing.T, dir string) {
	// taken from git_test.go
	old_GIT_DIR := os.Getenv("GIT_DIR")
	os.Setenv("GIT_DIR", dir)
	t.Cleanup(func() {
		os.Setenv("GIT_DIR", old_GIT_DIR)
	})
}

func Test_runBrowse(t *testing.T) {
<<<<<<< HEAD
	s := string(os.PathSeparator)
=======
	setGitDir(t, "../../../git/fixtures/simple.git")
>>>>>>> 78ac7718
	tests := []struct {
		name          string
		opts          BrowseOptions
		baseRepo      ghrepo.Interface
		defaultBranch string
		expectedURL   string
		wantsErr      bool
	}{
		{
			name: "no arguments",
			opts: BrowseOptions{
				SelectorArg: "",
			},
			baseRepo:    ghrepo.New("jlsestak", "cli"),
			expectedURL: "https://github.com/jlsestak/cli",
		},
		{
			name: "settings flag",
			opts: BrowseOptions{
				SettingsFlag: true,
			},
			baseRepo:    ghrepo.New("bchadwic", "ObscuredByClouds"),
			expectedURL: "https://github.com/bchadwic/ObscuredByClouds/settings",
		},
		{
			name: "projects flag",
			opts: BrowseOptions{
				ProjectsFlag: true,
			},
			baseRepo:    ghrepo.New("ttran112", "7ate9"),
			expectedURL: "https://github.com/ttran112/7ate9/projects",
		},
		{
			name: "wiki flag",
			opts: BrowseOptions{
				WikiFlag: true,
			},
			baseRepo:    ghrepo.New("ravocean", "ThreatLevelMidnight"),
			expectedURL: "https://github.com/ravocean/ThreatLevelMidnight/wiki",
		},
		{
			name:          "file argument",
			opts:          BrowseOptions{SelectorArg: "path/to/file.txt"},
			baseRepo:      ghrepo.New("ken", "mrprofessor"),
			defaultBranch: "main",
			expectedURL:   "https://github.com/ken/mrprofessor/tree/main/path/to/file.txt",
		},
		{
			name: "issue argument",
			opts: BrowseOptions{
				SelectorArg: "217",
			},
			baseRepo:    ghrepo.New("kevin", "MinTy"),
			expectedURL: "https://github.com/kevin/MinTy/issues/217",
		},
		{
			name: "branch flag",
			opts: BrowseOptions{
				Branch: "trunk",
			},
			baseRepo:    ghrepo.New("jlsestak", "CouldNotThinkOfARepoName"),
			expectedURL: "https://github.com/jlsestak/CouldNotThinkOfARepoName/tree/trunk/",
		},
		{
			name: "branch flag with file",
			opts: BrowseOptions{
				Branch:      "trunk",
				SelectorArg: "main.go",
			},
			baseRepo:    ghrepo.New("bchadwic", "LedZeppelinIV"),
			expectedURL: "https://github.com/bchadwic/LedZeppelinIV/tree/trunk/main.go",
		},
		{
			name: "file with line number",
			opts: BrowseOptions{
				SelectorArg: "path/to/file.txt:32",
			},
			baseRepo:      ghrepo.New("ravocean", "angur"),
			defaultBranch: "trunk",
			expectedURL:   "https://github.com/ravocean/angur/blob/trunk/path/to/file.txt?plain=1#L32",
		},
		{
			name: "file with line range",
			opts: BrowseOptions{
				SelectorArg: "path/to/file.txt:32-40",
			},
			baseRepo:      ghrepo.New("ravocean", "angur"),
			defaultBranch: "trunk",
			expectedURL:   "https://github.com/ravocean/angur/blob/trunk/path/to/file.txt?plain=1#L32-L40",
		},
		{
			name: "invalid default branch",
			opts: BrowseOptions{
				SelectorArg: "chocolate-pecan-pie.txt",
			},
			baseRepo:      ghrepo.New("andrewhsu", "recipies"),
			defaultBranch: "",
			wantsErr:      true,
		},
		{
			name: "file with invalid line number after colon",
			opts: BrowseOptions{
				SelectorArg: "laptime-notes.txt:w-9",
			},
			baseRepo: ghrepo.New("andrewhsu", "sonoma-raceway"),
			wantsErr: true,
		},
		{
			name: "file with invalid file format",
			opts: BrowseOptions{
				SelectorArg: "path/to/file.txt:32:32",
			},
			baseRepo: ghrepo.New("ttran112", "ttrain211"),
			wantsErr: true,
		},
		{
			name: "file with invalid line number",
			opts: BrowseOptions{
				SelectorArg: "path/to/file.txt:32a",
			},
			baseRepo: ghrepo.New("ttran112", "ttrain211"),
			wantsErr: true,
		},
		{
			name: "file with invalid line range",
			opts: BrowseOptions{
				SelectorArg: "path/to/file.txt:32-abc",
			},
			baseRepo: ghrepo.New("ttran112", "ttrain211"),
			wantsErr: true,
		},
		{
			name: "branch with issue number",
			opts: BrowseOptions{
				SelectorArg: "217",
				Branch:      "trunk",
			},
			baseRepo:    ghrepo.New("ken", "grc"),
			wantsErr:    false,
			expectedURL: "https://github.com/ken/grc/issues/217",
		},
		{
			name: "opening branch file with line number",
			opts: BrowseOptions{
				Branch:      "first-browse-pull",
				SelectorArg: "browse.go:32",
			},
			baseRepo:    ghrepo.New("github", "ThankYouGitHub"),
			wantsErr:    false,
			expectedURL: "https://github.com/github/ThankYouGitHub/blob/first-browse-pull/browse.go?plain=1#L32",
		},
		{
			name: "no browser with branch file and line number",
			opts: BrowseOptions{
				Branch:        "3-0-stable",
				SelectorArg:   "init.rb:6",
				NoBrowserFlag: true,
			},
			baseRepo:    ghrepo.New("mislav", "will_paginate"),
			wantsErr:    false,
			expectedURL: "https://github.com/mislav/will_paginate/blob/3-0-stable/init.rb?plain=1#L6",
		},
		{
			name: "open last commit",
			opts: BrowseOptions{
				CommitFlag: true,
			},
			baseRepo:    ghrepo.New("vilmibm", "gh-user-status"),
			wantsErr:    false,
			expectedURL: "https://github.com/vilmibm/gh-user-status/tree/6f1a2405cace1633d89a79c74c65f22fe78f9659/",
		},
		{
			name: "open last commit with a file",
			opts: BrowseOptions{
				CommitFlag:  true,
				SelectorArg: "main.go",
			},
			baseRepo:    ghrepo.New("vilmibm", "gh-user-status"),
			wantsErr:    false,
			expectedURL: "https://github.com/vilmibm/gh-user-status/tree/6f1a2405cace1633d89a79c74c65f22fe78f9659/main.go",
		},
		{
			name: "relative path from browse_test.go",
			opts: BrowseOptions{
				SelectorArg: "." + s + "browse_test.go",
			},
			baseRepo:      ghrepo.New("bchadwic", "gh-graph"),
			defaultBranch: "trunk",
			expectedURL:   "https://github.com/bchadwic/gh-graph/tree/trunk/pkg/cmd/browse/browse_test.go",
			wantsErr:      false,
		},
		{
			name: "relative path to file in parent folder from browse_test.go",
			opts: BrowseOptions{
				SelectorArg: ".." + s + "pr",
			},
			baseRepo:      ghrepo.New("bchadwic", "gh-graph"),
			defaultBranch: "trunk",
			expectedURL:   "https://github.com/bchadwic/gh-graph/tree/trunk/pkg/cmd/pr",
			wantsErr:      false,
		},
	}

	for _, tt := range tests {
		t.Run(tt.name, func(t *testing.T) {
			io, _, stdout, stderr := iostreams.Test()
			browser := cmdutil.TestBrowser{}

			reg := httpmock.Registry{}
			defer reg.Verify(t)
			if tt.defaultBranch != "" {
				reg.StubRepoInfoResponse(tt.baseRepo.RepoOwner(), tt.baseRepo.RepoName(), tt.defaultBranch)
			}

			opts := tt.opts
			opts.IO = io
			opts.BaseRepo = func() (ghrepo.Interface, error) {
				return tt.baseRepo, nil
			}
			opts.HttpClient = func() (*http.Client, error) {
				return &http.Client{Transport: &reg}, nil
			}
			opts.Browser = &browser

			err := runBrowse(&opts)
			if tt.wantsErr {
				assert.Error(t, err)
			} else {
				assert.NoError(t, err)
			}

			if opts.NoBrowserFlag {
				assert.Equal(t, fmt.Sprintf("%s\n", tt.expectedURL), stdout.String())
				assert.Equal(t, "", stderr.String())
				browser.Verify(t, "")
			} else {
				assert.Equal(t, "", stdout.String())
				assert.Equal(t, "", stderr.String())
				browser.Verify(t, tt.expectedURL)
			}
		})
	}
<<<<<<< HEAD
}

func Test_parseFileArg(t *testing.T) {
	tests := []struct {
		name            string
		arg             string
		errorExpected   bool
		expectedFileArg string
		stderrExpected  string
	}{
		{
			name:            "non line number",
			arg:             "main.go",
			errorExpected:   false,
			expectedFileArg: "main.go",
		},
		{
			name:            "line number",
			arg:             "main.go:32",
			errorExpected:   false,
			expectedFileArg: "main.go#L32",
		},
		{
			name:           "non line number error",
			arg:            "ma:in.go",
			errorExpected:  true,
			stderrExpected: "invalid line number after colon\nUse 'gh browse --help' for more information about browse\n",
		},
	}
	for _, tt := range tests {
		fileArg, err := parseFileArg(tt.arg)
		if tt.errorExpected {
			assert.Equal(t, err.Error(), tt.stderrExpected)
		} else {
			assert.Equal(t, err, nil)
			assert.Equal(t, tt.expectedFileArg, fileArg)
		}
	}
}

func Test_parsePathFromFileArg(t *testing.T) {

	s := string(os.PathSeparator)
	tests := []struct {
		name         string
		fileArg      string
		expectedPath string
	}{
		{
			name:         "go to parent folder",
			fileArg:      ".." + s,
			expectedPath: "pkg/cmd",
		},
		{
			name:         "current folder",
			fileArg:      ".",
			expectedPath: "pkg/cmd/browse",
		},
		{
			name:         "current folder (alternative)",
			fileArg:      "." + s,
			expectedPath: "pkg/cmd/browse",
		},
		{
			name:         "file that starts with '.'",
			fileArg:      ".gitignore",
			expectedPath: ".gitignore",
		},
		{
			name:         "file in current folder",
			fileArg:      "." + s + "browse.go",
			expectedPath: "pkg/cmd/browse/browse.go",
		},
		{
			name:         "file within parent folder",
			fileArg:      ".." + s + "browse.go",
			expectedPath: "pkg/cmd/browse.go",
		},
		{
			name:         "file within parent folder uncleaned",
			fileArg:      ".." + s + "." + s + s + s + "browse.go",
			expectedPath: "pkg/cmd/browse.go",
		},
		{
			name:         "different path from root directory",
			fileArg:      ".." + s + ".." + s + ".." + s + "internal/build/build.go",
			expectedPath: "internal/build/build.go",
		},
		{
			name:         "folder in root folder",
			fileArg:      "pkg",
			expectedPath: "pkg",
		},
		{
			name:         "subfolder in root folder",
			fileArg:      "pkg/cmd",
			expectedPath: "pkg/cmd",
		},
		{
			name:         "go out of repository",
			fileArg:      ".." + s + ".." + s + ".." + s + ".." + s + ".." + s + ".." + s + "",
			expectedPath: "",
		},
		{
			name:         "go to root of repository",
			fileArg:      ".." + s + ".." + s + ".." + s + "",
			expectedPath: "",
		},
	}
	for _, tt := range tests {
		path := parsePathFromFileArg(tt.fileArg)
		assert.Equal(t, tt.expectedPath, path)
	}
=======
>>>>>>> 78ac7718
}<|MERGE_RESOLUTION|>--- conflicted
+++ resolved
@@ -152,11 +152,8 @@
 }
 
 func Test_runBrowse(t *testing.T) {
-<<<<<<< HEAD
 	s := string(os.PathSeparator)
-=======
 	setGitDir(t, "../../../git/fixtures/simple.git")
->>>>>>> 78ac7718
 	tests := []struct {
 		name          string
 		opts          BrowseOptions
@@ -399,7 +396,6 @@
 			}
 		})
 	}
-<<<<<<< HEAD
 }
 
 func Test_parseFileArg(t *testing.T) {
@@ -441,7 +437,6 @@
 }
 
 func Test_parsePathFromFileArg(t *testing.T) {
-
 	s := string(os.PathSeparator)
 	tests := []struct {
 		name         string
@@ -513,6 +508,4 @@
 		path := parsePathFromFileArg(tt.fileArg)
 		assert.Equal(t, tt.expectedPath, path)
 	}
-=======
->>>>>>> 78ac7718
 }