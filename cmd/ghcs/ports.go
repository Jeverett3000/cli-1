--- conflicted
+++ resolved
@@ -19,29 +19,19 @@
 	"golang.org/x/sync/errgroup"
 )
 
-<<<<<<< HEAD
+// portOptions represents the options accepted by the ports command.
 type portsOptions struct {
+	// CodespaceName is the name of the codespace, optional.
 	codespaceName string
-	asJSON        bool
-}
-
+
+	// AsJSON dictates whether the command returns a json output or not, optional.
+	asJSON bool
+}
+
+// newPortsCmd returns a Cobra "ports" command that displays a table of available ports,
+// according to the specified flags.
 func newPortsCmd() *cobra.Command {
 	opts := &portsOptions{}
-=======
-// PortOptions represents the options accepted by the ports command.
-type PortsOptions struct {
-	// CodespaceName is the name of the codespace, optional.
-	CodespaceName string
-
-	// AsJSON dictates whether the command returns a json output or not, optional.
-	AsJSON bool
-}
-
-// NewPortsCmd returns a Cobra "ports" command that displays a table of available ports,
-// according to the specified flags.
-func NewPortsCmd() *cobra.Command {
-	opts := &PortsOptions{}
->>>>>>> c66cf0da
 
 	portsCmd := &cobra.Command{
 		Use:   "ports",
@@ -66,11 +56,7 @@
 	rootCmd.AddCommand(newPortsCmd())
 }
 
-<<<<<<< HEAD
 func ports(opts *portsOptions) error {
-=======
-func ports(opts *PortsOptions) error {
->>>>>>> c66cf0da
 	apiClient := api.New(os.Getenv("GITHUB_TOKEN"))
 	ctx := context.Background()
 	log := output.NewLogger(os.Stdout, os.Stderr, opts.asJSON)
@@ -107,13 +93,8 @@
 		_, _ = log.Errorf("Failed to get port names: %v\n", devContainerResult.err.Error())
 	}
 
-<<<<<<< HEAD
 	table := output.NewTable(os.Stdout, opts.asJSON)
-	table.SetHeader([]string{"Label", "Source Port", "Destination Port", "Public", "Browse URL"})
-=======
-	table := output.NewTable(os.Stdout, opts.AsJSON)
 	table.SetHeader([]string{"Label", "Port", "Public", "Browse URL"})
->>>>>>> c66cf0da
 	for _, port := range ports {
 		sourcePort := strconv.Itoa(port.SourcePort)
 		var portName string
@@ -193,13 +174,8 @@
 	return ch
 }
 
-<<<<<<< HEAD
+// newPortsPublicCmd returns a Cobra "ports public" subcommand, which makes a given port public.
 func newPortsPublicCmd() *cobra.Command {
-=======
-// NewPortsPublicCmd returns a Cobra "ports public" subcommand, which makes a given port public.
-// to make a given port public.
-func NewPortsPublicCmd() *cobra.Command {
->>>>>>> c66cf0da
 	return &cobra.Command{
 		Use:   "public <codespace> <port>",
 		Short: "Mark port as public",
@@ -211,12 +187,8 @@
 	}
 }
 
-<<<<<<< HEAD
+// newPortsPrivateCmd returns a Cobra "ports private" subcommand, which makes a given port private.
 func newPortsPrivateCmd() *cobra.Command {
-=======
-// NewPortsPrivateCmd returns a Cobra "ports private" subcommand, which makes a given port private.
-func NewPortsPrivateCmd() *cobra.Command {
->>>>>>> c66cf0da
 	return &cobra.Command{
 		Use:   "private <codespace> <port>",
 		Short: "Mark port as private",
@@ -275,13 +247,9 @@
 	return nil
 }
 
-<<<<<<< HEAD
-func newPortsForwardCmd() *cobra.Command {
-=======
 // NewPortsForwardCmd returns a Cobra "ports forward" subcommand, which forwards a set of
 // port pairs from the codespace to localhost.
-func NewPortsForwardCmd() *cobra.Command {
->>>>>>> c66cf0da
+func newPortsForwardCmd() *cobra.Command {
 	return &cobra.Command{
 		Use:   "forward <codespace> <source-port>:<destination-port>",
 		Short: "Forward ports",
