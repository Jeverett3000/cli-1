package main

import (
	"context"
	"fmt"
	"net"
	"os"

	"github.com/github/ghcs/api"
	"github.com/github/ghcs/cmd/ghcs/output"
	"github.com/github/ghcs/internal/codespaces"
	"github.com/github/go-liveshare"
	"github.com/spf13/cobra"
)

func newSSHCmd() *cobra.Command {
	var sshProfile, codespaceName string
	var sshServerPort int

	sshCmd := &cobra.Command{
		Use:   "ssh",
		Short: "SSH into a codespace",
		RunE: func(cmd *cobra.Command, args []string) error {
			return ssh(context.Background(), sshProfile, codespaceName, sshServerPort)
		},
	}

	sshCmd.Flags().StringVarP(&sshProfile, "profile", "", "", "Name of the SSH profile to use")
	sshCmd.Flags().IntVarP(&sshServerPort, "server-port", "", 0, "SSH server port number (0 => pick unused)")
	sshCmd.Flags().StringVarP(&codespaceName, "codespace", "c", "", "Name of the codespace")

	return sshCmd
}

func init() {
	rootCmd.AddCommand(newSSHCmd())
}

func ssh(ctx context.Context, sshProfile, codespaceName string, localSSHServerPort int) error {
	// Ensure all child tasks (e.g. port forwarding) terminate before return.
	ctx, cancel := context.WithCancel(ctx)
	defer cancel()

	apiClient := api.New(os.Getenv("GITHUB_TOKEN"))
	log := output.NewLogger(os.Stdout, os.Stderr, false)

	user, err := apiClient.GetUser(ctx)
	if err != nil {
		return fmt.Errorf("error getting user: %v", err)
	}

	codespace, token, err := getOrChooseCodespace(ctx, apiClient, user, codespaceName)
	if err != nil {
		return fmt.Errorf("get or choose codespace: %v", err)
	}

	session, err := codespaces.ConnectToLiveshare(ctx, log, apiClient, user.Login, token, codespace)
	if err != nil {
		return fmt.Errorf("error connecting to Live Share: %v", err)
	}

	remoteSSHServerPort, sshUser, err := codespaces.StartSSHServer(ctx, session, log)
	if err != nil {
		return fmt.Errorf("error getting ssh server details: %v", err)
	}

<<<<<<< HEAD
	log.Print("Preparing SSH...")
	if sshProfile == "" {
		terminal := liveshare.NewTerminal(session)

		containerID, err := getContainerID(ctx, log, terminal)
		if err != nil {
			return fmt.Errorf("error getting container id: %v", err)
		}

		if err := setupEnv(ctx, log, terminal, containerID, codespace.RepositoryName, sshUser); err != nil {
			return fmt.Errorf("error creating ssh server: %v", err)
		}
	}
	log.Print("\n")

=======
>>>>>>> 8b06ffe2
	usingCustomPort := localSSHServerPort != 0 // suppress log of command line in Shell

	// Ensure local port is listening before client (Shell) connects.
	listen, err := net.Listen("tcp", fmt.Sprintf(":%d", localSSHServerPort))
	if err != nil {
		return err
	}
	defer listen.Close()
	localSSHServerPort = listen.Addr().(*net.TCPAddr).Port

	connectDestination := sshProfile
	if connectDestination == "" {
		connectDestination = fmt.Sprintf("%s@localhost", sshUser)
	}

	log.Println("Ready...")
	tunnelClosed := make(chan error, 1)
	go func() {
		fwd := liveshare.NewPortForwarder(session, "sshd", remoteSSHServerPort)
		tunnelClosed <- fwd.ForwardToListener(ctx, listen) // always non-nil
	}()

	shellClosed := make(chan error, 1)
	go func() {
		shellClosed <- codespaces.Shell(ctx, log, localSSHServerPort, connectDestination, usingCustomPort)
	}()

	select {
	case err := <-tunnelClosed:
		return fmt.Errorf("tunnel closed: %v", err)
	case err := <-shellClosed:
		if err != nil {
			return fmt.Errorf("shell closed: %v", err)
		}
		return nil // success
	}
}<|MERGE_RESOLUTION|>--- conflicted
+++ resolved
@@ -64,24 +64,6 @@
 		return fmt.Errorf("error getting ssh server details: %v", err)
 	}
 
-<<<<<<< HEAD
-	log.Print("Preparing SSH...")
-	if sshProfile == "" {
-		terminal := liveshare.NewTerminal(session)
-
-		containerID, err := getContainerID(ctx, log, terminal)
-		if err != nil {
-			return fmt.Errorf("error getting container id: %v", err)
-		}
-
-		if err := setupEnv(ctx, log, terminal, containerID, codespace.RepositoryName, sshUser); err != nil {
-			return fmt.Errorf("error creating ssh server: %v", err)
-		}
-	}
-	log.Print("\n")
-
-=======
->>>>>>> 8b06ffe2
 	usingCustomPort := localSSHServerPort != 0 // suppress log of command line in Shell
 
 	// Ensure local port is listening before client (Shell) connects.
